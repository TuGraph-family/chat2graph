--- conflicted
+++ resolved
@@ -269,15 +269,10 @@
 # force reinstall specific aiohttp version without showing installation output
 handle_dependency_conflicts() {
   info "Resolving aiohttp version conflict..."
-<<<<<<< HEAD
   pip install --force-reinstall "aiohttp==3.12.13" --trusted-host pypi.org --trusted-host files.pythonhosted.org 2>&1 | sed 's/ERROR/WARNING/g'
   # install memfuse (^0.3.2)
   info "Resolved memfuse dependency..."
   pip install --force-reinstall "memfuse>=0.3.2" --trusted-host pypi.org --trusted-host files.pythonhosted.org 2>&1 | sed 's/ERROR/WARNING/g'
-=======
-  local target_aiohttp_version="3.12.13"
-  pip install --force-reinstall "aiohttp==$target_aiohttp_version" --trusted-host pypi.org --trusted-host files.pythonhosted.org >/dev/null 2>&1 || warn "Failed to resolve aiohttp version conflict"
->>>>>>> d84a9fef
 }
 
 build_python() {
