from unittest.mock import AsyncMock

import pytest

from app.core.model.job import SubJob
from app.core.model.message import WorkflowMessage
from app.core.model.task import Task
from app.core.reasoner.dual_model_reasoner import DualModelReasoner
from app.core.service.toolkit_service import ToolkitService
from app.core.toolkit.action import Action
from app.core.workflow.operator import Operator
from app.core.workflow.operator_config import OperatorConfig
from test.resource.tool_resource import Query


@pytest.fixture
def mock_reasoner():
    """Create a mock reasoner."""
    reasoner = AsyncMock(spec=DualModelReasoner)
    reasoner.infer = AsyncMock()
    reasoner.infer.return_value = "Test result"
    return reasoner


@pytest.fixture
async def operator():
    """Create an operator instance with mock reasoner."""
    toolkit_service = ToolkitService()

    # create actions
    actions = [
        Action(
            id="search",
            name="Search Knowledge",
            description="Search relevant information from knowledge base",
        ),
        Action(
            id="analyze",
            name="Analyze Content",
            description="Analyze and extract insights from content",
        ),
        Action(
            id="generate",
            name="Generate Response",
            description="Generate response based on analysis",
        ),
    ]

    # create tools
    tools = [Query(id=f"{action.id}_tool") for action in actions]

    config = OperatorConfig(
        instruction="Test instruction",
        actions=[actions[0]],  # start with first action
        threshold=0.7,
        hops=2,
    )
    operator = Operator(config=config)

    # add actions to toolkit
<<<<<<< HEAD
    toolkit_service.add_action(
        id=operator.get_id(),
        action=actions[0],
        next_actions=[(actions[1], 0.9)],
        prev_actions=[],
    )
    toolkit_service.add_action(
        id=operator.get_id(),
        action=actions[1],
        next_actions=[(actions[2], 0.8)],
        prev_actions=[(actions[0], 0.9)],
    )
    toolkit_service.add_action(
        id=operator.get_id(),
        action=actions[2],
        next_actions=[],
        prev_actions=[(actions[1], 0.8)],
    )

    # add tools to toolkit
    for tool, action in zip(tools, actions, strict=False):
        toolkit_service.add_tool(id=operator.get_id(), tool=tool, connected_actions=[(action, 0.9)])
=======
    toolkit_service.add_action(action=actions[0], next_actions=[(actions[1], 0.9)], prev_actions=[])
    toolkit_service.add_action(
        action=actions[1], next_actions=[(actions[2], 0.8)], prev_actions=[(actions[0], 0.9)]
    )
    toolkit_service.add_action(action=actions[2], next_actions=[], prev_actions=[(actions[1], 0.8)])

    # add tools to toolkit
    for tool, action in zip(tools, actions, strict=False):
        toolkit_service.add_tool(tool=tool, connected_actions=[(action, 0.9)])
>>>>>>> b545ef43

    return operator


@pytest.mark.asyncio
async def test_execute_basic_functionality(operator: Operator, mock_reasoner: AsyncMock):
    """Test basic execution functionality."""
    job = SubJob(
        id="test_job_id", session_id="test_session_id", goal="Test goal", context="Test context"
    )
    workflow_message = WorkflowMessage(payload={"scratchpad": "Test scratchpad"})

    op_output = operator.execute(
        reasoner=mock_reasoner,
        workflow_messages=[workflow_message],
        job=job,
    )

    # verify reasoner.infer was called with correct parameters
    mock_reasoner.infer.assert_called_once()
    call_args = mock_reasoner.infer.call_args[1]

    assert "task" in call_args

    # verify tools were passed correctly
    task: Task = call_args["task"]
    actions = task.actions
    assert len(actions) == 3
    assert all(isinstance(tool, Query) for tool in task.tools)

    # verify return value
    assert isinstance(op_output, WorkflowMessage)
    assert str(op_output.scratchpad) == "Test result"


@pytest.mark.asyncio
@pytest.mark.asyncio
async def test_get_tools_from_actions(operator: Operator):
    """Test tool retrieval from actions."""
    toolkit_service: ToolkitService = ToolkitService.instance
<<<<<<< HEAD
    tools, _ = await toolkit_service.recommend_tools(
        id=operator.get_id(),
=======
    tools, _ = toolkit_service.recommend_tools_actions(
>>>>>>> b545ef43
        actions=operator._config.actions,
        threshold=operator._config.threshold,
        hops=operator._config.hops,
    )

    # verify correct number and type of tools
    assert len(tools) == 3
    assert all(isinstance(tool, Query) for tool in tools)

    # verify tool IDs match expected pattern
    expected_tool_ids = {"search_tool", "analyze_tool", "generate_tool"}
    actual_tool_ids = {tool.id for tool in tools}
    assert actual_tool_ids == expected_tool_ids


@pytest.mark.asyncio
async def test_execute_error_handling(operator: Operator, mock_reasoner: AsyncMock):
    """Test error handling during execution."""
    # make reasoner.infer raise an exception
    mock_reasoner.infer.side_effect = Exception("Test error")

    job = SubJob(id="test_job_id", session_id="test_session_id", goal="Test goal")
    workflow_message = WorkflowMessage(payload={"scratchpad": "Test scratchpad"})

    with pytest.raises(Exception) as excinfo:
<<<<<<< HEAD
        await operator.execute(
            reasoner=mock_reasoner,
            workflow_messages=[workflow_message],
            job=job,
        )
=======
        operator.execute(reasoner=mock_reasoner, workflow_messages=[workflow_message], job=job)
>>>>>>> b545ef43

    assert str(excinfo.value) == "Test error"<|MERGE_RESOLUTION|>--- conflicted
+++ resolved
@@ -58,30 +58,6 @@
     operator = Operator(config=config)
 
     # add actions to toolkit
-<<<<<<< HEAD
-    toolkit_service.add_action(
-        id=operator.get_id(),
-        action=actions[0],
-        next_actions=[(actions[1], 0.9)],
-        prev_actions=[],
-    )
-    toolkit_service.add_action(
-        id=operator.get_id(),
-        action=actions[1],
-        next_actions=[(actions[2], 0.8)],
-        prev_actions=[(actions[0], 0.9)],
-    )
-    toolkit_service.add_action(
-        id=operator.get_id(),
-        action=actions[2],
-        next_actions=[],
-        prev_actions=[(actions[1], 0.8)],
-    )
-
-    # add tools to toolkit
-    for tool, action in zip(tools, actions, strict=False):
-        toolkit_service.add_tool(id=operator.get_id(), tool=tool, connected_actions=[(action, 0.9)])
-=======
     toolkit_service.add_action(action=actions[0], next_actions=[(actions[1], 0.9)], prev_actions=[])
     toolkit_service.add_action(
         action=actions[1], next_actions=[(actions[2], 0.8)], prev_actions=[(actions[0], 0.9)]
@@ -91,7 +67,6 @@
     # add tools to toolkit
     for tool, action in zip(tools, actions, strict=False):
         toolkit_service.add_tool(tool=tool, connected_actions=[(action, 0.9)])
->>>>>>> b545ef43
 
     return operator
 
@@ -132,12 +107,7 @@
 async def test_get_tools_from_actions(operator: Operator):
     """Test tool retrieval from actions."""
     toolkit_service: ToolkitService = ToolkitService.instance
-<<<<<<< HEAD
-    tools, _ = await toolkit_service.recommend_tools(
-        id=operator.get_id(),
-=======
     tools, _ = toolkit_service.recommend_tools_actions(
->>>>>>> b545ef43
         actions=operator._config.actions,
         threshold=operator._config.threshold,
         hops=operator._config.hops,
@@ -163,14 +133,6 @@
     workflow_message = WorkflowMessage(payload={"scratchpad": "Test scratchpad"})
 
     with pytest.raises(Exception) as excinfo:
-<<<<<<< HEAD
-        await operator.execute(
-            reasoner=mock_reasoner,
-            workflow_messages=[workflow_message],
-            job=job,
-        )
-=======
         operator.execute(reasoner=mock_reasoner, workflow_messages=[workflow_message], job=job)
->>>>>>> b545ef43
 
     assert str(excinfo.value) == "Test error"