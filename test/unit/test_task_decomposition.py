--- conflicted
+++ resolved
@@ -186,11 +186,7 @@
     job_service: JobService = JobService()
     job_service.set_job_graph(job_id=job.id, job_graph=initial_job_graph)
 
-<<<<<<< HEAD
-    job_graph = await leader.execute(AgentMessage(job=job))
-=======
     job_graph = leader.execute(AgentMessage(job=job))
->>>>>>> b545ef43
     print(f"job_graph: {job_graph.vertices}")
     job_service.replace_subgraph(job.id, new_subgraph=job_graph, old_subgraph=initial_job_graph)
 
