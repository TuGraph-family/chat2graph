--- conflicted
+++ resolved
@@ -6,19 +6,10 @@
     """Main function to run the data import."""
     mas = AgenticService.load("test/example/graph_agent/data_importation.yml")
 
-<<<<<<< HEAD
-    job = SubJob(
-        id="test_job_id",
-        session_id="test_session_id",
-        goal="「任务」",
-        context="目前我们的问题的背景是，通过函数读取文档的内容，结合当前图数据库中的图模型完成实体和关系的数据抽取和数据的导入，并输出导入结果。"
-        "你至少需要导入 100 个数据点。",
-=======
     user_message = TextMessage(
         payload="目前我们的问题的背景是，通过函数读取文档的内容，结合当前图数据库中的图模型完成实体和关系的数据抽取和数据的导入，并输出导入结果。"
         "你至少需要导入 100 个数据点。",
         assigned_expert_name="Data Importation Expert",
->>>>>>> b545ef43
     )
     service_message = mas.execute(message=user_message)
     print(f"Service Result:\n{service_message.get_payload()}")
