--- conflicted
+++ resolved
@@ -287,9 +287,6 @@
             continue
         print(f"\nTask {job.id}:")
         print(f"Status: {job_result.status}")
-<<<<<<< HEAD
-        print(f"Output: {job_result.message.get_payload()}")
-=======
         print(
             "Output: "
             + {
@@ -301,7 +298,6 @@
                 ).get_payload()
             }
         )
->>>>>>> dee9d42f
         print("-" * 50)
 
 
