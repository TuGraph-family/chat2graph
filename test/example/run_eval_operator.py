--- conflicted
+++ resolved
@@ -5,10 +5,7 @@
 from app.core.model.message import WorkflowMessage
 from app.core.prompt.operator import EVAL_OPERATION_INSTRUCTION_PROMPT, EVAL_OPERATION_OUTPUT_PROMPT
 from app.core.reasoner.mono_model_reasoner import MonoModelReasoner
-<<<<<<< HEAD
-=======
 from app.core.service.service_factory import ServiceFactory
->>>>>>> b545ef43
 from app.core.service.toolkit_service import ToolkitService
 from app.core.toolkit.action import Action
 from app.core.workflow.eval_operator import EvalOperator
@@ -38,13 +35,7 @@
 
     # add actions to toolkit
     toolkit_service: ToolkitService = ToolkitService.instance or ToolkitService()
-<<<<<<< HEAD
-    toolkit_service.add_action(
-        id=operator.get_id(), action=action1, next_actions=[], prev_actions=[]
-    )
-=======
     toolkit_service.add_action(action=action1, next_actions=[], prev_actions=[])
->>>>>>> b545ef43
 
     # execute operator (with minimal reasoning rounds for testing)
     job = SubJob(
