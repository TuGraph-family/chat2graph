from uuid import uuid4

from sqlalchemy import JSON, Boolean, Column, Float, String, Text
from sqlalchemy.sql.sqltypes import Integer

from app.core.common.system_env import SystemEnv
from app.core.common.type import JobStatus
from app.core.dal.database import Do
from app.core.model.job import JobType


class JobDo(Do):  # type: ignore
    """Job table for storing job information"""

    __tablename__ = "job"

    id = Column(String(36), primary_key=True, default=lambda: str(uuid4()))
    goal = Column(Text, nullable=False)
    context = Column(Text, nullable=True)
    session_id = Column(String(36), nullable=False)  # FK constraint

    # category
    category = Column(String(36), default=JobType.JOB.value)

    # job attributes
    assigned_expert_name = Column(String(100), nullable=True)
    dag = Column(JSON, nullable=True)

    # sub job attributes
    original_job_id = Column(String(36), nullable=True)
    expert_id = Column(String(36), nullable=True)
    output_schema = Column(Text, nullable=True)
    life_cycle = Column(Integer, default=SystemEnv.LIFE_CYCLE)
    is_legacy = Column(Boolean, default=False)

    # job result
    status = Column(String(36), default=JobStatus.CREATED.value)
    message_id = Column(String(36), nullable=True)  # FK constraint
<<<<<<< HEAD
    duration = Column(Float, nullable=True)
    tokens = Column(Integer, nullable=True)
=======
    duration = Column(Float, default=0.0)
    tokens = Column(Integer, default=0)
>>>>>>> dee9d42f
<|MERGE_RESOLUTION|>--- conflicted
+++ resolved
@@ -36,10 +36,5 @@
     # job result
     status = Column(String(36), default=JobStatus.CREATED.value)
     message_id = Column(String(36), nullable=True)  # FK constraint
-<<<<<<< HEAD
-    duration = Column(Float, nullable=True)
-    tokens = Column(Integer, nullable=True)
-=======
     duration = Column(Float, default=0.0)
-    tokens = Column(Integer, default=0)
->>>>>>> dee9d42f
+    tokens = Column(Integer, default=0)