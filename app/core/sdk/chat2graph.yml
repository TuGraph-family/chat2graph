--- conflicted
+++ resolved
@@ -199,17 +199,7 @@
 
   - &algorithms_intention_identification_action
     name: "algorithms_intention_identification"
-<<<<<<< HEAD
-    desc: "识别并理解用户需求中的算法要求，确定算法的名称等信息下"
-    tools:
-      - *algorithms_getter_tool
-
-  - &algorithms_validation_action
-    name: "algorithms_validation"
-    desc: "确认当前图数据库中的算法是否支持相关的需求"
-=======
     desc: "确认需要执行的算法（可能是多个），确定算法的名称等信息"
->>>>>>> 11d3998b
     tools:
       - *algorithms_getter_tool
 
@@ -271,12 +261,7 @@
       *algorithms_intention_identification_action,
       *algorithms_execution_action,
     ]
-<<<<<<< HEAD
-  - [*algorithms_validation_action, *algorithms_execution_action]
-  - [*knowledge_base_retrieving_action]
-=======
   - [*knowledge_base_retrieving_action, *internet_retrieving_action]
->>>>>>> 11d3998b
   - [*reference_listing_action]
 
 operators:
@@ -461,29 +446,6 @@
       - *query_execution_action
 
   # graph analysis operators
-<<<<<<< HEAD
-  - &algorithms_intention_analysis_operator
-    instruction: |
-      你是一个专业的算法意图分析专家。你擅长理解用户的需求，并根据需求找到图数据库中支持的算法。
-      你需要根据用户的需求找到合适的算法，为后续的算法执行做好准备准备。
-      注意，你不需要执行算法，也不能询问用户更多的信息。
-    output_schema: |
-      {
-          "algorithms_supported_by_db": ["图数据库支持的算法列表，算法的名字（（名称和数据库中支持的算法名称保持一致）"],
-          "selected_algorithms": [
-              {
-                  "analysis":"算法的要求",
-                  "algorithm_name":"算法的名称（名称和数据库中支持的算法名称保持一致）",
-                  "call_objective":"调用该算法的目的"
-              },
-          ]
-      }
-    actions:
-      - *content_understanding_action_3
-      - *algorithms_intention_identification_action
-
-=======
->>>>>>> 11d3998b
   - &algorithms_execute_operator
     instruction: |
       你是一个专业的图算法执行专家。你的工作是根据算法需求执行相应的图算法，并返回结果。
@@ -495,17 +457,11 @@
       - 验证算法的可执行性（包括图数据库中是否支持该算法）
       - 按照算法的输入
     output_schema: |
-<<<<<<< HEAD
-      called_algorithms, 调用的算法和参数
-      status, 算法执行的状态
-      algorithms_result, 算法执行的结果。如果失败，返回失败原因
-=======
       called_algorithm：调用的算法和参数
       status：算法执行的状态
       algorithms_result：算法执行的结果。如果失败，返回失败原因
       called_algorithm：调用的算法和参数（如果有多个算法）
       ...
->>>>>>> 11d3998b
     actions:
       - *content_understanding_action_3
       - *algorithms_intention_identification_action
@@ -602,14 +558,10 @@
   - profile:
       name: "Graph Analysis Expert"
       desc: |
-<<<<<<< HEAD
-        你是一个专业的算法意图分析专家。
-=======
         他是一位图数据分析与算法应用专家。
         **必须在一个已存在结构化数据、且需要进行超越简单查询的复杂网络分析（如社区发现、中心性计算等）的特定图数据库实例上，他才会被调用。**
         他的任务是根据分析目标，选择、配置并在目标图数据库上执行相应的图算法。
         他会返回算法执行的结果及其解释。**他不负责数据建模、导入、简单的节点/关系查找，也绝不提供关于图数据库技术或产品的一般性介绍。**
->>>>>>> 11d3998b
     reasoner:
       actor_name: "Graph Analysis Expert"
       thinker_name: "Graph Analysis Expert"
@@ -619,17 +571,10 @@
   - profile:
       name: "Question Answering Expert"
       desc: |
-<<<<<<< HEAD
-        你是一个用户答疑的专家。
-        你的功能是：回答用户提出的问题，如果有必要，通过检索知识库中的文档帮助答案生成。
-        你的限制是：只能检索知识库中有限数量的内容，借此进行推理，如果无法得到有用的信息，则放弃继续检索其他信息来源,如互联网等。
-        你的返回是：针对用户提出的问题的一段富文本回答。如果无法有效回答，告知用户即可
-=======
         他是一位通用问答与信息检索专家。
         **当任务是请求关于某个概念、技术、产品（例如，“介绍一下 TuGraph”）的一般性信息、定义、解释、比较或总结时，他是首选且通常是唯一的专家，** 尤其是当问题不涉及操作或查询一个具体的、已存在数据的图数据库实例时。
         他的任务是：1. 理解问题。 2. 从通用知识库、互联网或提供的文档中检索最相关的信息。 3. 综合信息并生成一个全面、清晰的回答。
         他会输出对问题的直接回答。**他完全不与任何项目特定的图数据库交互，不执行图查询或图算法，也不进行数据建模或导入。他专注于提供信息和解释，而非操作数据。** (类似于 RAG)
->>>>>>> 11d3998b
     reasoner:
       actor_name: "Question Answering Expert"
       thinker_name: "Question Answering Expert"
