--- conflicted
+++ resolved
@@ -65,11 +65,7 @@
         result_message: TextMessage = cast(
             TextMessage,
             self._message_service.get_message_by_job_id(
-<<<<<<< HEAD
-                job_id=job_wrapper.job.id, type=MessageType.TEXT_MESSAGE
-=======
                 job_id=job_wrapper.job.id, message_type=MessageType.TEXT_MESSAGE
->>>>>>> dee9d42f
             ),
         )
         return result_message
