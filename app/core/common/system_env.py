import os
from pathlib import Path
from typing import Any, Dict, Tuple, Type

from dotenv import load_dotenv

from app.core.common.type import (
    KnowledgeStoreType,
    ModelPlatformType,
    WorkflowPlatformType,
)

# system environment variable keys
_env_vars: Dict[str, Tuple[Type, Any]] = {
    "WORKFLOW_PLATFORM_TYPE": (WorkflowPlatformType, WorkflowPlatformType.DBGPT),
    "MODEL_PLATFORM_TYPE": (ModelPlatformType, ModelPlatformType.DBGPT),
    "PROXYLLM_BACKEND": (str, "gpt-4o-mini"),
    "PROXY_SERVER_URL": (str, None),
    "PROXY_API_KEY": (str, None),
    "TEMPERATURE": (float, 0.7),
    "REASONING_ROUNDS": (int, 20),
    "PRINT_REASONER_MESSAGES": (bool, True),
    "PRINT_SYSTEM_PROMPT": (bool, True),
    "PRINT_REASONER_OUTPUT": (bool, True),
    "LIFE_CYCLE": (int, 3),
    "MAX_RETRY_COUNT": (int, 3),
    "DATABASE_URL": (str, f"sqlite:///{os.path.expanduser('~')}/.chat2graph/system/chat2graph.db"),
    "DATABASE_POOL_SIZE": (int, 50),
    "DATABASE_MAX_OVERFLOW": (int, 50),
    "DATABASE_POOL_TIMEOUT": (int, 60),
    "DATABASE_POOL_RECYCLE": (int, 3600),
    "DATABASE_POOL_PRE_PING": (bool, True),
    "APP_ROOT": (str, f"{os.path.expanduser('~')}/.chat2graph"),
<<<<<<< HEAD
    "SCHEMA_FILE_ID": (str, "schema_file_id"),
=======
    "SYSTEM_PATH": (str, "/system"),
    "FILE_PATH": (str, "/files"),
    "KNOWLEDGE_STORE_PATH": (str, "/knowledge_bases"),
>>>>>>> 3e882323
    "EMBEDDING_MODEL_NAME": (str, "text-embedding-3-small"),
    "EMBEDDING_MODEL_API_URL": (str, None),
    "EMBEDDING_API_KEY": (str, None),
    "GLOBAL_KNOWLEDGE_BASE_NAME": (str, "Global Knowledge Base"),
    "KNOWLEDGE_STORE_TYPE": (KnowledgeStoreType, KnowledgeStoreType.VECTOR),
    "TUGRAPH_NAME_PREFIX": (str, "Tu_"),
    "GRAPH_KNOWLEDGE_STORE_USERNAME": (str, "admin"),
    "GRAPH_KNOWLEDGE_STORE_PASSWORD": (str, "73@TuGraph"),
    "GRAPH_KNOWLEDGE_STORE_HOST": (str, "127.0.0.1"),
    "GRAPH_KNOWLEDGE_STORE_PORT": (str, "7687"),
    "GRAPH_DB_IP": (str, "localhost"),
    "GRAPH_DB_PORT": (int, 7687),
    "GRAPH_DB_USERNAME": (str, None),
    "GRAPH_DB_PASSWORD": (str, None),
    "GRAPH_DB_NAME": (str, None),
}

# system environment variable value cache.
_env_values: Dict[str, Any] = {}


class SystemEnvMeta(type):
    """Singleton class to manage system environment variables"""

    def __init__(cls, name: str, bases: Tuple, dct: Dict):
        super().__init__(name, bases, dct)
        env_path = Path(".env")
        if env_path.exists():
            load_dotenv(env_path, override=True)

    def __getattr__(cls, name: str) -> Any:
        """Get value following priority: .env > os env > default value"""
        key = name.upper()

        # get value from .env
        val = _env_values.get(key, None)
        if val:
            return val

        # get value from system env
        val = os.getenv(key, None)

        # get key declaration
        (key_type, default_value) = _env_vars.get(key, (None, None))
        if not key_type:
            _env_values[key] = val
            return val

        # use default value
        val = val if val else default_value

        # cast value by type
        if key_type is bool:
            val = str(val).lower() in ("true", "1", "yes") if val else None
        else:
            val = key_type(val) if val else None
        _env_values[key] = val
        return val

    def __setattr__(cls, name: str, value: Any) -> None:
        """Set environment variable value in _env_values cache"""
        key = name.upper()

        # check if key is a valid environment variable
        key_info = _env_vars.get(key, None)
        if key_info:
            key_type, _ = key_info

            # Apply type conversion
            if key_type is bool:
                value = str(value).lower() in ("true", "1", "yes") if value else False
            else:
                value = key_type(value) if value is not None else None

            # store value in cache
            _env_values[key] = value
        else:
            raise AttributeError(f"Invalid environment variable: {name}")


class SystemEnv(metaclass=SystemEnvMeta):
    """Static class to manage system environment variables"""<|MERGE_RESOLUTION|>--- conflicted
+++ resolved
@@ -31,13 +31,10 @@
     "DATABASE_POOL_RECYCLE": (int, 3600),
     "DATABASE_POOL_PRE_PING": (bool, True),
     "APP_ROOT": (str, f"{os.path.expanduser('~')}/.chat2graph"),
-<<<<<<< HEAD
     "SCHEMA_FILE_ID": (str, "schema_file_id"),
-=======
     "SYSTEM_PATH": (str, "/system"),
     "FILE_PATH": (str, "/files"),
     "KNOWLEDGE_STORE_PATH": (str, "/knowledge_bases"),
->>>>>>> 3e882323
     "EMBEDDING_MODEL_NAME": (str, "text-embedding-3-small"),
     "EMBEDDING_MODEL_API_URL": (str, None),
     "EMBEDDING_API_KEY": (str, None),
