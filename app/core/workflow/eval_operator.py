--- conflicted
+++ resolved
@@ -58,16 +58,8 @@
     def _build_task(
         self, job: Job, workflow_messages: Optional[List[WorkflowMessage]], lesson: Optional[str]
     ) -> Task:
-<<<<<<< HEAD
-        rec_tools, rec_actions = await self._toolkit_service.recommend_tools(
-            id=self.get_id(),
-            actions=self._config.actions,
-            threshold=self._config.threshold,
-            hops=self._config.hops,
-=======
         rec_tools, rec_actions = self._toolkit_service.recommend_tools_actions(
             actions=self._config.actions, threshold=self._config.threshold, hops=self._config.hops
->>>>>>> b545ef43
         )
 
         # refine the workflow messages to help the LLM to evaluate the performance and the process
