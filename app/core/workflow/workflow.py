--- conflicted
+++ resolved
@@ -152,29 +152,4 @@
         lesson: Optional[str] = None,
     ) -> WorkflowMessage:
         """Execute the workflow."""
-<<<<<<< HEAD
-
-
-class BuiltinWorkflow(Workflow):
-    """BuiltinWorkflow is a sequence of operators that need to be executed.
-
-    Attributes:
-        _operator_graph (nx.DiGraph): The operator graph of the workflow.
-        _evaluator (Optional[Operator]): The operator to evaluate the progress of the workflow.
-    """
-
-    def _build_workflow(self, reasoner: Reasoner) -> Any:
-        """Build the workflow."""
-        raise NotImplementedError("This method is not implemented.")
-
-    async def _execute_workflow(
-        self,
-        workflow: Any,
-        job: Job,
-        workflow_messages: Optional[List[WorkflowMessage]] = None,
-        lesson: Optional[str] = None,
-    ) -> WorkflowMessage:
-        """Execute the workflow."""
-=======
->>>>>>> b545ef43
         raise NotImplementedError("This method is not implemented.")