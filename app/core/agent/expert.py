--- conflicted
+++ resolved
@@ -30,12 +30,8 @@
 
         # local variables
         job_id = agent_message.get_job_id()
-<<<<<<< HEAD
-        job: SubJob = job_service.get_subjob(job_id=job_id)
-=======
-        job: Job = job_service.get_subjob(subjob_id=job_id)
+        job: SubJob = job_service.get_subjob(subjob_id=job_id)
 
->>>>>>> 4dd3f07b
         workflow_messages: List[WorkflowMessage] = agent_message.get_workflow_messages()
 
         # update the job status to running
