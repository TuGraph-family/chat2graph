from concurrent.futures import Future, ThreadPoolExecutor
import time
from typing import Dict, List, Optional, Set

import networkx as nx  # type: ignore

from app.core.agent.agent import Agent, AgentConfig
from app.core.agent.builtin_leader_state import BuiltinLeaderState
from app.core.agent.expert import Expert
from app.core.agent.leader_state import LeaderState
from app.core.common.system_env import SystemEnv
from app.core.common.type import WorkflowStatus
from app.core.common.util import parse_json
from app.core.model.job import Job, SubJob
from app.core.model.job_graph import JobGraph
from app.core.model.message import AgentMessage, WorkflowMessage
from app.core.prompt.agent import JOB_DECOMPOSITION_PROMPT
from app.core.service.job_service import JobService


class Leader(Agent):
    """Leader is a role that can manage a group of agents and the jobs."""

    def __init__(
        self,
        agent_config: AgentConfig,
        id: Optional[str] = None,
        leader_state: Optional[LeaderState] = None,
    ):
        super().__init__(agent_config=agent_config, id=id)
        # self._workflow of the leader is used to decompose the job
        self._leader_state: LeaderState = leader_state or BuiltinLeaderState()
        self._job_service: JobService = JobService.instance

    def execute(self, agent_message: AgentMessage, retry_count: int = 0) -> JobGraph:
        """Decompose the job into subjobs.

        Args:
            agent_message (AgentMessage): The agent message including the job to be decomposed.
            retry_count (int): The number of retries.

        Returns:
            JobGraph: The job graph of the subjobs.
        """
        # TODO: add a judgment to check if the job needs to be decomposed (to modify the prompt)

        life_cycle: Optional[int] = None
        job_id = agent_message.get_job_id()
        try:
            job: Job = self._job_service.get_orignal_job(original_job_id=job_id)
        except ValueError:
<<<<<<< HEAD
            job = self._job_service.get_subjob(job_id=job_id)
            life_cycle = job.life_cycle
=======
            job = self._job_service.get_subjob(subjob_id=job_id)
>>>>>>> 4dd3f07b

        # check if the job is already assigned to an expert
        assigned_expert_name: Optional[str] = job.assigned_expert_name
        if assigned_expert_name:
            expert = self.state.get_expert_by_name(assigned_expert_name)
            subjob = SubJob(
                original_job_id=job.id,
                session_id=job.session_id,
                goal=job.goal,
                context=job.goal + "\n" + job.context,
                expert_id=expert.get_id(),
                life_cycle=life_cycle or SystemEnv.LIFE_CYCLE,
            )
            self._job_service.save_job(job=subjob)
            job_graph: JobGraph = JobGraph()
            job_graph.add_vertex(subjob.id)
            return job_graph

        # else, the job is not assigned to an expert, then decompose the job
        # get the expert list
        expert_profiles = [e.get_profile() for e in self.state.list_experts()]
        role_list = "\n".join(
            [
                f"Expert name: {profile.name}\nDescription: {profile.description}"
                for profile in expert_profiles
            ]
        )

        job_decomp_prompt = JOB_DECOMPOSITION_PROMPT.format(task=job.goal, role_list=role_list)
        decompsed_job = Job(
            session_id=job.session_id,
            goal=job.goal,
            context=job.context + f"\n\n{job_decomp_prompt}",
        )

        # decompose the job by the reasoner in the workflow
        workflow_message = self._workflow.execute(job=decompsed_job, reasoner=self._reasoner)

        # extract the subjobs from the json block
        try:
            job_dict: Dict[str, Dict[str, str]] = parse_json(text=workflow_message.scratchpad)
            assert job_dict is not None
        except Exception as e:
            raise ValueError(
                f"Failed to decompose the subjobs by json format: {str(e)}\n"
                f"Input content:\n{workflow_message.scratchpad}"
            ) from e

        # init the decomposed job graph
        job_graph = JobGraph()

        # create the subjobs, and add them to the decomposed job graph
        for job_id, subjob_dict in job_dict.items():
            subjob = SubJob(
                id=job_id,
                original_job_id=job_id,
                session_id=job.session_id,
                goal=subjob_dict.get("goal", ""),
                context=(
                    subjob_dict.get("context", "")
                    + "\n"
                    + subjob_dict.get("completion_criteria", "")
                ),
                expert_id=self.state.get_expert_by_name(
                    subjob_dict.get("assigned_expert", "")
                ).get_id(),
                life_cycle=life_cycle or SystemEnv.LIFE_CYCLE,
            )
            self._job_service.save_job(job=subjob)
            # add the subjob to the job graph
            job_graph.add_vertex(job_id)

            # add edges for dependencies
            for dep_id in subjob_dict.get("dependencies", []):
                job_graph.add_edge(dep_id, job_id)  # dep_id -> job_id shows dependency

        # the job graph should not be a directed acyclic graph (DAG)
        if not nx.is_directed_acyclic_graph(job_graph.get_graph()):
            raise ValueError("The job graph is not a directed acyclic graph.")

        return job_graph

    def execute_job(self, job: Job) -> None:
        """Execute the job."""
        # decompose the job into decomposed job graph
        decomposed_job_graph: JobGraph = self.execute(agent_message=AgentMessage(job_id=job.id))

        # update the decomposed job graph in the job service
        self._job_service.replace_subgraph(
            original_job_id=job.id, new_subgraph=decomposed_job_graph
        )

        # execute the decomposed job graph
        self.execute_job_graph(original_job_id=job.id)

    def execute_job_graph(self, original_job_id: str) -> None:
        """Execute the job graph with dependency-based parallel execution.

        Jobs are represented in a directed graph (job_graph) where edges define dependencies.
        Please make sure the job graph is a directed acyclic graph (DAG).

        Args:
            original_job_id (str): The original job id.
        """
        # TODO: move the router functionality to the experts, and make the experts be able to
        # dispatch the agent messages to the corresponding agents. The objective is to make the
        # multi-agent system more flexible, scalable, and distributed.

        job_graph: JobGraph = self._job_service.get_job_graph(original_job_id)
        pending_job_ids: Set[str] = set(job_graph.vertices())
        running_jobs: Dict[str, Future] = {}  # job_id -> Concurrent Future
        expert_results: Dict[str, WorkflowMessage] = {}  # job_id -> WorkflowMessage (expert result)
        job_inputs: Dict[str, AgentMessage] = {}  # job_id -> AgentMessage (input)

        with ThreadPoolExecutor() as executor:
            while pending_job_ids or running_jobs:
                # find jobs that are ready to execute (all dependencies completed)
                ready_job_ids: Set[str] = set()
                for job_id in pending_job_ids:
                    # check if all predecessors are completed
                    all_predecessors_completed = all(
                        pred not in pending_job_ids and pred not in running_jobs
                        for pred in job_graph.predecessors(job_id)
                    )
                    if all_predecessors_completed:
                        # form the agent message to the agent
                        job: SubJob = self._job_service.get_subjob(job_id)
                        pred_messages: List[WorkflowMessage] = [
                            expert_results[pred_id] for pred_id in job_graph.predecessors(job_id)
                        ]
                        job_inputs[job.id] = AgentMessage(
                            job_id=job.id, workflow_messages=pred_messages
                        )
                        ready_job_ids.add(job_id)

                # execute ready jobs
                for job_id in ready_job_ids:
                    expert_id = self._job_service.get_subjob(job_id).expert_id
                    assert expert_id, "The subjob is not assigned to an expert."
                    expert = self.state.get_expert_by_id(expert_id=expert_id)
                    # submit the job to the executor
                    running_jobs[job_id] = executor.submit(
                        self._execute_job, expert, job_inputs[job_id]
                    )
                    pending_job_ids.remove(job_id)

                # if there are no running jobs but still pending jobs, it may be a deadlock
                if not running_jobs and pending_job_ids:
                    raise ValueError(
                        "Deadlock detected or invalid job graph: some jobs cannot be executed due "
                        "to dependencies."
                    )

                # check for completed jobs
                completed_job_ids = []
                for job_id, future in running_jobs.items():
                    if future.done():
                        completed_job_ids.append(job_id)

                # process completed jobs
                for completed_job_id in completed_job_ids:
                    future = running_jobs[completed_job_id]

                    # get the agent result
                    agent_result: AgentMessage = future.result()

                    if (
                        agent_result.get_workflow_result_message().status
                        == WorkflowStatus.INPUT_DATA_ERROR
                    ):  # TODO: how to handle the concurrent situations?
                        pending_job_ids.add(completed_job_id)
                        predecessors = list(job_graph.predecessors(completed_job_id))

                        # add the predecessors back to pending jobs
                        pending_job_ids.update(predecessors)

                        if predecessors:
                            for pred_id in predecessors:
                                # remove the job result
                                if pred_id in expert_results:
                                    del expert_results[pred_id]
                                    # update the result in the job service
                                    self._job_service.remove_job(
                                        original_job_id=original_job_id, job_id=pred_id
                                    )

                                # update the lesson in the agent message
                                input_agent_message = job_inputs[pred_id]
                                lesson = agent_result.get_lesson()
                                assert lesson is not None
                                input_agent_message.set_lesson(lesson)
                                job_inputs[pred_id] = input_agent_message

                    elif (
                        agent_result.get_workflow_result_message().status
                        == WorkflowStatus.JOB_TOO_COMPLICATED_ERROR
                    ):  # TODO: how to handle the concurrent situations?
                        old_job_graph: JobGraph = JobGraph()
                        old_job_graph.add_vertex(completed_job_id)

                        # reexecute the subjob with a new sub-subjob
                        new_job_graqph: JobGraph = self.execute(agent_message=agent_result)
                        self._job_service.replace_subgraph(
                            original_job_id=original_job_id,
                            new_subgraph=new_job_graqph,
                            old_subgraph=old_job_graph,
                        )

                        # get the newest job graph
                        job_graph = self._job_service.get_job_graph(original_job_id)

                        # remove the old subjob from the pending jobs
                        del running_jobs[completed_job_id]

                        # save the old subjob result
                        expert_results[completed_job_id] = (
                            agent_result.get_workflow_result_message()
                        )

                        for new_subjob_id in new_job_graqph.vertices():
                            # add the new subjobs to the pending jobs
                            pending_job_ids.add(new_subjob_id)
                            # add the inputs for the new head subjobs
                            if not job_graph.predecessors(new_subjob_id):
                                pred_messages = [
                                    expert_results[pred_id]
                                    for pred_id in job_graph.predecessors(new_subjob_id)
                                ]
                                job_inputs[new_subjob_id] = AgentMessage(
                                    job_id=new_subjob_id,
                                    workflow_messages=pred_messages,
                                )

                    else:
                        expert_results[completed_job_id] = (
                            agent_result.get_workflow_result_message()
                        )

                    # remove from running jobs
                    del running_jobs[completed_job_id]

                # if no jobs are ready but some are pending, wait a bit
                if not completed_job_ids and running_jobs:
                    time.sleep(0.5)

    def _execute_job(self, expert: Expert, agent_message: AgentMessage) -> AgentMessage:
        """Dispatch the job to the expert, and handle the result."""
        agent_result_message: AgentMessage = expert.execute(agent_message=agent_message)
        workflow_result: WorkflowMessage = agent_result_message.get_workflow_result_message()

        if workflow_result.status == WorkflowStatus.SUCCESS:
            return agent_result_message
        elif workflow_result.status == WorkflowStatus.INPUT_DATA_ERROR:
            # reexecute all the dependent jobs (predecessors)
            return agent_result_message
        elif workflow_result.status == WorkflowStatus.JOB_TOO_COMPLICATED_ERROR:
            # raise NotImplementedError("Decompose the job into subjobs is not implemented.")

            # reduce the life cycle of the subjob
            subjob: SubJob = self._job_service.get_subjob(job_id=agent_message.get_job_id())
            subjob.life_cycle -= 1
            subjob.is_legacy = True
            self._job_service.save_job(job=subjob)
            if subjob.life_cycle == 0:
                # the job is too complicated to be executed
                raise ValueError(
                    f"Job {subjob.id} runs out of life cycle. "
                    f"(original life cycle: {SystemEnv.LIFE_CYCLE})"
                )

            old_job_graph: JobGraph = JobGraph()
            old_job_graph.add_vertex(subjob.id)

            # reexecute the subjob with a new sub-subjob
            new_job_graqph: JobGraph = self.execute(agent_message=agent_result_message)
            self._job_service.replace_subgraph(
                original_job_id=subjob.id, new_subgraph=new_job_graqph, old_subgraph=old_job_graph
            )
        raise ValueError(f"Unexpected workflow status: {workflow_result.status}")

    @property
    def state(self) -> LeaderState:
        """Get the leader state."""
        return self._leader_state<|MERGE_RESOLUTION|>--- conflicted
+++ resolved
@@ -49,12 +49,8 @@
         try:
             job: Job = self._job_service.get_orignal_job(original_job_id=job_id)
         except ValueError:
-<<<<<<< HEAD
-            job = self._job_service.get_subjob(job_id=job_id)
+            job = self._job_service.get_subjob(subjob_id=job_id)
             life_cycle = job.life_cycle
-=======
-            job = self._job_service.get_subjob(subjob_id=job_id)
->>>>>>> 4dd3f07b
 
         # check if the job is already assigned to an expert
         assigned_expert_name: Optional[str] = job.assigned_expert_name
