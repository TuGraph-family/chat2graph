--- conflicted
+++ resolved
@@ -53,14 +53,7 @@
         assigned_expert_name: Optional[str] = job.assigned_expert_name
         if assigned_expert_name:
             expert = self.state.get_expert_by_name(assigned_expert_name)
-<<<<<<< HEAD
-            job_graph: JobGraph = JobGraph()
-            job_graph.add_vertex(job.id)
             subjob = SubJob(
-                id=job.id,
-=======
-            subjob = SubJob(
->>>>>>> dee9d42f
                 original_job_id=job.id,
                 session_id=job.session_id,
                 goal=job.goal,
@@ -68,11 +61,8 @@
                 expert_id=expert.get_id(),
             )
             self._job_service.save_job(job=subjob)
-<<<<<<< HEAD
-=======
             job_graph: JobGraph = JobGraph()
             job_graph.add_vertex(subjob.id)
->>>>>>> dee9d42f
             return job_graph
 
         # else, the job is not assigned to an expert, then decompose the job
@@ -182,11 +172,7 @@
                     )
                     if all_predecessors_completed:
                         # form the agent message to the agent
-<<<<<<< HEAD
-                        job: Job = self._job_service.get_subjob(job_id)
-=======
                         job: SubJob = self._job_service.get_subjob(job_id)
->>>>>>> dee9d42f
                         pred_messages: List[WorkflowMessage] = [
                             expert_results[pred_id] for pred_id in job_graph.predecessors(job_id)
                         ]
@@ -222,69 +208,6 @@
                 # process completed jobs
                 for completed_job_id in completed_job_ids:
                     future = running_jobs[completed_job_id]
-<<<<<<< HEAD
-                    try:
-                        # get the agent result
-                        agent_result: AgentMessage = future.result()
-
-                        if (
-                            agent_result.get_workflow_result_message().status
-                            == WorkflowStatus.INPUT_DATA_ERROR
-                        ):
-                            pending_job_ids.add(completed_job_id)
-                            predecessors = list(job_graph.predecessors(completed_job_id))
-
-                            # add the predecessors back to pending jobs
-                            pending_job_ids.update(predecessors)
-
-                            if predecessors:
-                                for pred_id in predecessors:
-                                    # remove the job result
-                                    if pred_id in expert_results:
-                                        del expert_results[pred_id]
-                                        # update the result in the job service
-                                        self._job_service.remove_job(
-                                            original_job_id=original_job_id, job_id=pred_id
-                                        )
-
-                                    # update the lesson in the agent message
-                                    input_agent_message = job_inputs[pred_id]
-                                    lesson = agent_result.get_lesson()
-                                    assert lesson is not None
-                                    input_agent_message.set_lesson(lesson)
-                                    job_inputs[pred_id] = input_agent_message
-                        else:
-                            expert_results[completed_job_id] = (
-                                agent_result.get_workflow_result_message()
-                            )
-                            # update the result in the job service
-                            # self._job_service.update_job_result(
-                            #     JobResult(
-                            #         job_id=completed_job_id,
-                            #         status=JobStatus.FINISHED,
-                            #         message=TextMessage(
-                            #             payload=agent_result.get_payload(),
-                            #             job_id=completed_job_id,
-                            #         ),
-                            #     ),
-                            # )
-                    except Exception as e:
-                        raise ValueError(
-                            f"Failed to execute the job {completed_job_id}: {str(e)}"
-                        ) from e
-                        # expert_results[completed_job_id] = WorkflowMessage(
-                        #     payload={
-                        #         "status": WorkflowStatus.EXECUTION_ERROR,
-                        #         "scratchpad": str(e) + "\n" + traceback.format_exc(),
-                        #         "evaluation": "Some evaluation",
-                        #     },
-                        #     job_id=completed_job_id,
-                        # )
-                        # # update the result in the job service
-                        # self._job_service.update_job_result(
-                        #     JobResult(job_id=completed_job_id, status=JobStatus.FAILED)
-                        # )
-=======
 
                     # get the agent result
                     agent_result: AgentMessage = future.result()
@@ -319,7 +242,6 @@
                         expert_results[completed_job_id] = (
                             agent_result.get_workflow_result_message()
                         )
->>>>>>> dee9d42f
 
                     # remove from running jobs
                     del running_jobs[completed_job_id]
