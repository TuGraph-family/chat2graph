--- conflicted
+++ resolved
@@ -379,10 +379,7 @@
         """Get the frontend metadata."""
         return self._descriptor
 
-<<<<<<< HEAD
-=======
-
->>>>>>> 6174b083
+
 class GraphMessage(ChatMessage):
     """Graph message
 
