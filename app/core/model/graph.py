--- conflicted
+++ resolved
@@ -77,17 +77,7 @@
         """Convert the graph to JSON format."""
         graph_dict = {
             "vertices": [{"id": node} for node in self._graph.nodes()],
-<<<<<<< HEAD
-            "edges": [
-                {
-                    "source": u,
-                    "target": v,
-                }
-                for u, v in self._graph.edges()
-            ],
-=======
             "edges": [{"source": u, "target": v} for u, v in self._graph.edges()],
->>>>>>> dee9d42f
         }
         return json.dumps(graph_dict, indent=4)
 
