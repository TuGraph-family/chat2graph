<<<<<<< HEAD
=======
import time
>>>>>>> dee9d42f
from typing import List, Optional, Set, cast

import networkx as nx  # type: ignore

from app.core.common.singleton import Singleton
from app.core.common.type import ChatMessageRole, JobStatus
from app.core.dal.dao.job_dao import JobDao
from app.core.dal.do.job_do import JobDo
from app.core.model.job import Job, JobType, SubJob
from app.core.model.job_graph import JobGraph
from app.core.model.job_result import JobResult
<<<<<<< HEAD
from app.core.model.message import AgentMessage, MessageType
=======
from app.core.model.message import AgentMessage, MessageType, TextMessage
>>>>>>> dee9d42f
from app.core.service.message_service import MessageService


class JobService(metaclass=Singleton):
    """Job service"""

    def __init__(self):
        self._job_dao: JobDao = JobDao.instance

    def save_job(self, job: Job) -> Job:
        """Save a new job."""
<<<<<<< HEAD
        if not self._job_dao.get_by_id(job.id):
            self._job_dao.save_job(job=job)
            return job

        self._job_dao.update_job(job=job)
=======
        self._job_dao.save_job(job=job)
>>>>>>> dee9d42f
        return job

    def get_original_job_ids(self) -> List[str]:
        """Get all job ids."""
        return [str(job_do.id) for job_do in self._job_dao.filter_by(category=JobType.JOB.value)]

    def get_orignal_job(self, original_job_id: str) -> Job:
        """Get a job from the job registry."""
        return self._job_dao.get_job_by_id(original_job_id)

    def get_original_jobs_by_session_id(self, session_id: str) -> List[Job]:
        """Get all original jobs by session id."""
        results = self._job_dao.filter_by(session_id=session_id, category=JobType.JOB.value)
        jobs: List[Job] = []
        for result in results:
            jobs.append(
                Job(
                    id=str(result.id),
                    session_id=str(result.session_id),
                    goal=str(result.goal),
                    context=str(result.context),
                    assigned_expert_name=cast(Optional[str], result.assigned_expert_name),
                    dag=cast(Optional[str], result.dag),
                )
            )
        return jobs

    def get_subjob_ids(self, original_job_id: str) -> List[str]:
        """Get all subjob ids."""
        # return self.get_job_graph(original_job_id).vertices()  # it is too wasteful
        return [
            str(job_do.id) for job_do in self._job_dao.filter_by(original_job_id=original_job_id)
        ]

    def get_subjobs(self, original_job_id: Optional[str] = None) -> List[SubJob]:
        """Get all subjobs."""
        if original_job_id:
            return [self.get_subjob(job_id) for job_id in self.get_subjob_ids(original_job_id)]

        # get all subjobs from all job graphs
        subjobs: List[SubJob] = []
        for original_id in self.get_original_job_ids():
            subjobs.extend(self.get_subjobs(original_id))
        return subjobs

<<<<<<< HEAD
    def get_subjob(self, job_id: str) -> SubJob:
        """Get a Job from the job registry."""
        return cast(SubJob, self._job_dao.get_job_by_id(job_id))

    def _get_job_result(self, job_id: str) -> JobResult:
=======
    def get_subjob(self, subjob_id: str) -> SubJob:
        """Get a Job from the job registry."""
        return cast(SubJob, self._job_dao.get_job_by_id(subjob_id))

    def get_job_result(self, job_id: str) -> JobResult:
>>>>>>> dee9d42f
        """return the job result by job id."""
        job_do: Optional[JobDo] = self._job_dao.get_by_id(id=job_id)
        if not job_do:
            raise ValueError(f"Job with id {job_id} not found in the job registry.")
        return JobResult(
            job_id=job_id,
            status=JobStatus[str(job_do.status)],
            duration=float(job_do.duration),
            tokens=int(job_do.tokens),
        )

<<<<<<< HEAD
    def update_job_result(self, job_result: JobResult) -> None:
        """Update the job result."""
        self._job_dao.update_job_result(job_result=job_result)
=======
    def save_job_result(self, job_result: JobResult) -> None:
        """Update the job result."""
        self._job_dao.save_job_result(job_result=job_result)
>>>>>>> dee9d42f

    def query_job_result(self, job_id: str) -> JobResult:
        """Query the result of the multi-agent system by original job id."""
        message_service: MessageService = MessageService.instance

        # check if the original job already has gotten the job result
<<<<<<< HEAD
        job_result: JobResult = self._get_job_result(job_id)
=======
        job_result: JobResult = self.get_job_result(job_id)
>>>>>>> dee9d42f
        if job_result.has_result():
            return job_result

        # get the tail vertices of the job graph (DAG)
<<<<<<< HEAD
        job_graph = self.get_job_graph(job_id)
        tail_vertices: List[str] = [
            vertex for vertex in job_graph.vertices() if job_graph.out_degree(vertex) == 0
        ]
=======
        tail_vertices: List[str] = []
        while len(tail_vertices) == 0:
            # wait for creating the subjob by leader
            job_graph = self.get_job_graph(job_id)
            tail_vertices = [
                vertex for vertex in job_graph.vertices() if job_graph.out_degree(vertex) == 0
            ]
            time.sleep(1)
>>>>>>> dee9d42f

        # collect and combine the content of the job results from the tail vertices
        mutli_agent_payload = ""
        for tail_vertex in tail_vertices:
<<<<<<< HEAD
            subjob_result: JobResult = self._get_job_result(tail_vertex)
            if not subjob_result.has_result():
                # not all the subjobs have been finished, so return the job result itself
                self.update_job_result(job_result=job_result)
=======
            subjob_result: JobResult = self.get_job_result(tail_vertex)
            if not subjob_result.has_result():
                # not all the subjobs have been finished, so return the job result itself
                self.save_job_result(job_result=job_result)
>>>>>>> dee9d42f
                return job_result
            if job_result.status == JobStatus.CREATED:
                # if at least one subjob is finished, and the original job is created,
                # now the original job is running
                job_result.status = JobStatus.RUNNING

            agent_messages: List[AgentMessage] = cast(
                List[AgentMessage],
                message_service.get_message_by_job_id(
<<<<<<< HEAD
                    job_id=subjob_result.job_id, type=MessageType.AGENT_MESSAGE
=======
                    job_id=subjob_result.job_id, message_type=MessageType.AGENT_MESSAGE
>>>>>>> dee9d42f
                ),
            )
            assert len(agent_messages) == 1, (
                f"One subjob is assigned to one agent, but {len(agent_messages)} messages found."
            )
<<<<<<< HEAD
            mutli_agent_payload += agent_messages[0].get_payload() + "\n"

        # save the multi-agent result to the database
        multi_agent_message = AgentMessage(
            job_id=job_id,
            workflow_messages=[],
            payload=mutli_agent_payload,
        )
=======
            assert agent_messages[0].get_payload() is not None, (
                "The agent message payload is empty."
            )
            mutli_agent_payload += cast(str, agent_messages[0].get_payload()) + "\n"

        # save the multi-agent result to the database
        original_job: Job = self.get_orignal_job(job_id)
        try:
            multi_agent_message = message_service.get_text_message_by_job_id_and_role(
                job_id, ChatMessageRole.SYSTEM
            )
            multi_agent_message.set_payload(mutli_agent_payload)
        except ValueError:
            multi_agent_message = TextMessage(
                payload=mutli_agent_payload,
                job_id=job_id,
                session_id=original_job.session_id,
                assigned_expert_name=original_job.assigned_expert_name,
                role=ChatMessageRole.SYSTEM,
            )
>>>>>>> dee9d42f
        message_service.save_message(message=multi_agent_message)

        # save the original job result
        job_result.status = JobStatus.FINISHED
<<<<<<< HEAD
        self.update_job_result(job_result=job_result)
=======
        self.save_job_result(job_result=job_result)
>>>>>>> dee9d42f
        return job_result

    def get_job_graph(self, job_id: str) -> JobGraph:
        """Get the job graph by the inital job id. If the job graph does not exist,
        create a new one and save it to the database."""
        job_do = self._job_dao.get_by_id(job_id)
        if not job_do:
            raise ValueError(f"Job with ID {job_id} not found in the job registry")

        if not job_do.dag:
            job_graph: JobGraph = JobGraph()
            self._job_dao.update(id=job_id, dag=job_graph.to_json_str())
        else:
            job_graph = JobGraph.from_json_str(str(job_do.dag))
        return job_graph

    def set_job_graph(self, job_id: str, job_graph: JobGraph) -> None:
        """Set the job graph by the inital job id."""
        # save the jobs to the databases
        original_job: Job = self.get_orignal_job(job_id)
        original_job.dag = job_graph.to_json_str()
        self.save_job(original_job)
        for subjob_id in job_graph.vertices():
            self.save_job(job=self.get_subjob(subjob_id))

    def add_job(
        self,
        original_job_id: str,
        job: SubJob,
        expert_id: str,
        predecessors: Optional[List[SubJob]] = None,
        successors: Optional[List[SubJob]] = None,
    ) -> None:
        """Assign a job to an expert and return the expert instance."""
        # add job to the jobs graph
        job_graph = self.get_job_graph(original_job_id)
        job_graph.add_vertex(job.id)

        job.original_job_id = original_job_id
        job.expert_id = expert_id

        # save the job to the database
        self.save_job(job=job)

        if not predecessors:
            predecessors = []
        if not successors:
            successors = []
        for predecessor in predecessors:
            job_graph.add_edge(predecessor.id, job.id)
            self.save_job(predecessor)
        for successor in successors:
            self.save_job(successor)
            job_graph.add_edge(job.id, successor.id)

        self.set_job_graph(original_job_id, job_graph)

    def remove_job(self, original_job_id: str, job_id: str) -> None:
        """Remove a job from the job registry."""
        # remove the job from the database
        # and mark the job as a legacy job
        subjob = self.get_subjob(job_id)
        subjob.is_legacy = True
        self.save_job(subjob)

        # update the state of the job service
        job_graph = self.get_job_graph(original_job_id)
        job_graph.remove_vertex(job_id)
        self.set_job_graph(job_id=original_job_id, job_graph=job_graph)

    def replace_subgraph(
        self,
        original_job_id: str,
        new_subgraph: JobGraph,
        old_subgraph: Optional[JobGraph] = None,
    ) -> None:
        """Replace a subgraph in the jobs DAG with a new subgraph.

        This method replaces a connected subgraph of the jobs DAG with a new subgraph.

        The old subgraph must satisfy these requirements:
            1. It must be a valid subgraph of the current jobs DAG
            2. It must have exactly one vertex that connects to the rest of the DAG as input
            (the entry vertex)
            3. It must have exactly one vertex that connects to the rest of the DAG as output
            (the exit vertex)

        The replacement process:
            1. Identifies the entry and exit vertices of the old subgraph
            2. Collects connections between the subgraph and the rest of the DAG
            3. Removes the old subgraph
            4. Adds the new subgraph
            5. Reconnects using the first vertex of the new subgraph as entry
            and the last vertex as exit (based on topological sort)

        Example:
            Consider a DAG:  A -> B -> C -> D
                              \-> E -/

            To replace subgraph {B} with new vertices {X, Y}:
                old_subgraph = DAG containing vertices {B}
                new_subgraph = DAG containing vertices {X, Y}

            Result: A -> X -> Y -> C -> D
                     \ ->   E    -/

        Args:
            original_job_id (str): The session ID of the jobs DAG to update.
            new_subgraph (JobGraph): The new subgraph to insert. Must have all vertices containing
                'job' and 'expert_id' attributes.
            old_subgraph (Optional[JobGraph]): The subgraph to be replaced. Must be a connected
                component of the current jobs DAG with exactly one entry and one exit vertex.
        """
        job_graph: JobGraph = self.get_job_graph(original_job_id)

        if not old_subgraph:
            job_graph.update(new_subgraph)

            # save the updated jobs to the database
            self.set_job_graph(original_job_id, job_graph)
            return

        old_subgraph_vertices: Set[str] = set(old_subgraph.vertices())
        entry_vertices: List[str] = []
        exit_vertices: List[str] = []

        # find the entry and exit vertex of the job_graph
        for vertex in old_subgraph_vertices:
            entry_vertices.extend(
                vertex
                for pred in job_graph.predecessors(vertex)
                if pred not in old_subgraph_vertices
            )
            exit_vertices.extend(
                vertex for succ in job_graph.successors(vertex) if succ not in old_subgraph_vertices
            )

        # validate the subgraph has exactly one entry and one exit vertex
        if len(entry_vertices) > 1 or len(exit_vertices) > 1:
            raise ValueError("Subgraph must have no more than one entry and one exit vertex")
        entry_vertex = entry_vertices[0] if entry_vertices else None
        exit_vertex = exit_vertices[0] if exit_vertices else None

        # collect all edges pointing to and from the old subgraph
        predecessors = (
            [
                vertex
                for vertex in job_graph.predecessors(entry_vertex)
                if vertex not in old_subgraph_vertices
            ]
            if entry_vertex
            else []
        )
        successors = (
            [
                vertex
                for vertex in job_graph.successors(exit_vertex)
                if vertex not in old_subgraph_vertices
            ]
            if exit_vertex
            else []
        )

        # remove old subgraph
        job_graph.remove_vertices(old_subgraph_vertices)
        for vertex in old_subgraph_vertices:
            job = self.get_subjob(vertex)
            job.is_legacy = True
<<<<<<< HEAD
            self._job_dao.update_job(job=job)
=======
            self._job_dao.save_job(job=job)
>>>>>>> dee9d42f

        # add the new subgraph without connecting it to the rest of the graph
        job_graph.update(new_subgraph)

        # connect the new subgraph with the rest of the graph
        topological_sorted_vertices = list(nx.topological_sort(new_subgraph.get_graph()))
        head_vertex = topological_sorted_vertices[0]
        tail_vertex = topological_sorted_vertices[-1]
        for predecessor in predecessors:
            job_graph.add_edge(predecessor, head_vertex)
        for successor in successors:
            job_graph.add_edge(tail_vertex, successor)

        # save the updated jobs to the database
        self.set_job_graph(original_job_id, job_graph)<|MERGE_RESOLUTION|>--- conflicted
+++ resolved
@@ -1,7 +1,4 @@
-<<<<<<< HEAD
-=======
 import time
->>>>>>> dee9d42f
 from typing import List, Optional, Set, cast
 
 import networkx as nx  # type: ignore
@@ -13,11 +10,7 @@
 from app.core.model.job import Job, JobType, SubJob
 from app.core.model.job_graph import JobGraph
 from app.core.model.job_result import JobResult
-<<<<<<< HEAD
-from app.core.model.message import AgentMessage, MessageType
-=======
 from app.core.model.message import AgentMessage, MessageType, TextMessage
->>>>>>> dee9d42f
 from app.core.service.message_service import MessageService
 
 
@@ -29,15 +22,7 @@
 
     def save_job(self, job: Job) -> Job:
         """Save a new job."""
-<<<<<<< HEAD
-        if not self._job_dao.get_by_id(job.id):
-            self._job_dao.save_job(job=job)
-            return job
-
-        self._job_dao.update_job(job=job)
-=======
         self._job_dao.save_job(job=job)
->>>>>>> dee9d42f
         return job
 
     def get_original_job_ids(self) -> List[str]:
@@ -83,19 +68,11 @@
             subjobs.extend(self.get_subjobs(original_id))
         return subjobs
 
-<<<<<<< HEAD
-    def get_subjob(self, job_id: str) -> SubJob:
-        """Get a Job from the job registry."""
-        return cast(SubJob, self._job_dao.get_job_by_id(job_id))
-
-    def _get_job_result(self, job_id: str) -> JobResult:
-=======
     def get_subjob(self, subjob_id: str) -> SubJob:
         """Get a Job from the job registry."""
         return cast(SubJob, self._job_dao.get_job_by_id(subjob_id))
 
     def get_job_result(self, job_id: str) -> JobResult:
->>>>>>> dee9d42f
         """return the job result by job id."""
         job_do: Optional[JobDo] = self._job_dao.get_by_id(id=job_id)
         if not job_do:
@@ -107,36 +84,20 @@
             tokens=int(job_do.tokens),
         )
 
-<<<<<<< HEAD
-    def update_job_result(self, job_result: JobResult) -> None:
-        """Update the job result."""
-        self._job_dao.update_job_result(job_result=job_result)
-=======
     def save_job_result(self, job_result: JobResult) -> None:
         """Update the job result."""
         self._job_dao.save_job_result(job_result=job_result)
->>>>>>> dee9d42f
 
     def query_job_result(self, job_id: str) -> JobResult:
         """Query the result of the multi-agent system by original job id."""
         message_service: MessageService = MessageService.instance
 
         # check if the original job already has gotten the job result
-<<<<<<< HEAD
-        job_result: JobResult = self._get_job_result(job_id)
-=======
         job_result: JobResult = self.get_job_result(job_id)
->>>>>>> dee9d42f
         if job_result.has_result():
             return job_result
 
         # get the tail vertices of the job graph (DAG)
-<<<<<<< HEAD
-        job_graph = self.get_job_graph(job_id)
-        tail_vertices: List[str] = [
-            vertex for vertex in job_graph.vertices() if job_graph.out_degree(vertex) == 0
-        ]
-=======
         tail_vertices: List[str] = []
         while len(tail_vertices) == 0:
             # wait for creating the subjob by leader
@@ -145,22 +106,14 @@
                 vertex for vertex in job_graph.vertices() if job_graph.out_degree(vertex) == 0
             ]
             time.sleep(1)
->>>>>>> dee9d42f
 
         # collect and combine the content of the job results from the tail vertices
         mutli_agent_payload = ""
         for tail_vertex in tail_vertices:
-<<<<<<< HEAD
-            subjob_result: JobResult = self._get_job_result(tail_vertex)
-            if not subjob_result.has_result():
-                # not all the subjobs have been finished, so return the job result itself
-                self.update_job_result(job_result=job_result)
-=======
             subjob_result: JobResult = self.get_job_result(tail_vertex)
             if not subjob_result.has_result():
                 # not all the subjobs have been finished, so return the job result itself
                 self.save_job_result(job_result=job_result)
->>>>>>> dee9d42f
                 return job_result
             if job_result.status == JobStatus.CREATED:
                 # if at least one subjob is finished, and the original job is created,
@@ -170,26 +123,12 @@
             agent_messages: List[AgentMessage] = cast(
                 List[AgentMessage],
                 message_service.get_message_by_job_id(
-<<<<<<< HEAD
-                    job_id=subjob_result.job_id, type=MessageType.AGENT_MESSAGE
-=======
                     job_id=subjob_result.job_id, message_type=MessageType.AGENT_MESSAGE
->>>>>>> dee9d42f
                 ),
             )
             assert len(agent_messages) == 1, (
                 f"One subjob is assigned to one agent, but {len(agent_messages)} messages found."
             )
-<<<<<<< HEAD
-            mutli_agent_payload += agent_messages[0].get_payload() + "\n"
-
-        # save the multi-agent result to the database
-        multi_agent_message = AgentMessage(
-            job_id=job_id,
-            workflow_messages=[],
-            payload=mutli_agent_payload,
-        )
-=======
             assert agent_messages[0].get_payload() is not None, (
                 "The agent message payload is empty."
             )
@@ -210,16 +149,11 @@
                 assigned_expert_name=original_job.assigned_expert_name,
                 role=ChatMessageRole.SYSTEM,
             )
->>>>>>> dee9d42f
         message_service.save_message(message=multi_agent_message)
 
         # save the original job result
         job_result.status = JobStatus.FINISHED
-<<<<<<< HEAD
-        self.update_job_result(job_result=job_result)
-=======
         self.save_job_result(job_result=job_result)
->>>>>>> dee9d42f
         return job_result
 
     def get_job_graph(self, job_id: str) -> JobGraph:
@@ -388,11 +322,7 @@
         for vertex in old_subgraph_vertices:
             job = self.get_subjob(vertex)
             job.is_legacy = True
-<<<<<<< HEAD
-            self._job_dao.update_job(job=job)
-=======
             self._job_dao.save_job(job=job)
->>>>>>> dee9d42f
 
         # add the new subgraph without connecting it to the rest of the graph
         job_graph.update(new_subgraph)
