import json
import os
from typing import List

from sqlalchemy import func

from app.core.common.singleton import Singleton
from app.core.common.system_env import SystemEnv
from app.core.common.type import KnowledgeBaseCategory
from app.core.dal.dao.file_dao import FileDao
from app.core.dal.dao.knowledge_dao import FileKbMappingDao, KnowledgeBaseDao
from app.core.knowledge.knowledge_store_factory import KnowledgeStoreFactory
from app.core.model.file_descriptor import FileDescriptor
from app.core.model.job import Job
from app.core.model.knowledge import Knowledge
<<<<<<< HEAD
from app.core.model.knowledge_base_descriptor import (
    GlobalKnowledgeBaseDescriptor,
    KnowledgeBaseDescriptor,
=======
from app.core.model.file_descriptor import FileDescriptor
from app.core.model.knowledge_store_descriptor import (
    KnowledgeStoreDescriptor,
    GlobalKnowledgeStoreDescriptor,
>>>>>>> 0e29bc2f
)
from app.core.service.file_service import FileService


class KnowledgeBaseService(metaclass=Singleton):
    """Knowledge Base Service"""

    def __init__(self):
        self._knowledge_base_dao: KnowledgeBaseDao = KnowledgeBaseDao.instance
        self._file_dao: FileDao = FileDao.instance
        self._file_kb_mapping_dao: FileKbMappingDao = FileKbMappingDao.instance
        # create global knowledge store
        if (
            len(self._knowledge_base_dao.filter_by(category=KnowledgeBaseCategory.GLOBAL.value))
            == 0
        ):
            self._knowledge_base_dao.create(
                name="global_knowledge_base",
                knowledge_type=SystemEnv.KNOWLEDGE_STORE_TYPE.value,
                session_id="",
                category=KnowledgeBaseCategory.GLOBAL.value,
            )
        self._global_kb_do = self._knowledge_base_dao.filter_by(
            category=KnowledgeBaseCategory.GLOBAL.value
        )[0]

    def create_knowledge_base(
        self, name: str, knowledge_type: str, session_id: str
    ) -> KnowledgeStoreDescriptor:
        """Create a new knowledge base.

        Args:
            name (str): Name of the knowledge base
            knowledge_type (str): Type of the knowledge base
            session_id (str): ID of the session

        Returns:
            KnowledgeBase: Knowledge base object
        """
        # create the knowledge base
        result = self._knowledge_base_dao.create(
            name=name,
            knowledge_type=knowledge_type,
            session_id=session_id,
            category=KnowledgeBaseCategory.LOCAL.value,
        )
        return KnowledgeStoreDescriptor(
            id=str(result.id),
            name=str(result.name),
            knowledge_type=str(result.knowledge_type),
            session_id=str(result.session_id),
            file_descriptor_list=[],
            description="",
            category=str(result.category),
            timestamp=int(result.timestamp),
        )

    def get_knowledge_base(self, id: str) -> KnowledgeStoreDescriptor:
        """Get a knowledge base by ID.

        Args:
            id (str): ID of the knowledge base
        Returns:
            KnowledgeBase: Knowledge base object
        """
        # fetch the knowledge base
        result = self._knowledge_base_dao.get_by_id(id=id)
        if result:
            # fetch all related file_kb_mapping
            mappings = self._file_kb_mapping_dao.filter_by(kb_id=result.id)
            file_descriptor_list = [
                FileDescriptor(
                    id=str(mapping.id),
                    path=None,
                    name=str(mapping.name),
                    type=str(mapping.type),
                    size=str(mapping.size),
                    status=str(mapping.status),
                    timestamp=int(mapping.timestamp),
                )
                for mapping in mappings
            ]
            if not result:
                raise ValueError(f"Knowledge base with ID {id} not found")
            return KnowledgeStoreDescriptor(
                id=str(result.id),
                name=str(result.name),
                knowledge_type=str(result.knowledge_type),
                session_id=str(result.session_id),
                file_descriptor_list=file_descriptor_list,
                description=str(result.description),
                category=str(result.category),
                timestamp=int(result.timestamp),
            )
        else:
            raise ValueError(f"Cannot find knowledge base with ID {id}")

    def edit_knowledge_base(self, id: str, name: str, description: str) -> None:
        """edit a knowledge base by ID.
        Args:
            id (str): ID of the knowledge base
        """
        # delete the knowledge base
        knowledge_base = self._knowledge_base_dao.get_by_id(id=id)
        if not knowledge_base:
            raise ValueError(f"Knowledge base with ID {id} not found")
        self._knowledge_base_dao.update(
            id=id, name=name, description=description, timestamp=func.strftime("%s", "now")
        )

    def delete_knowledge_base(self, id: str) -> None:
        """Delete a knowledge base by ID.
        Args:
            id (str): ID of the knowledge base
        """
        # delete the knowledge base
        knowledge_base = self._knowledge_base_dao.get_by_id(id=id)
        if not knowledge_base:
            raise ValueError(f"Knowledge base with ID {id} not found")
        # delte all related file and file_kb_mapping from db
        mappings = self._file_kb_mapping_dao.filter_by(kb_id=id)
        for mapping in mappings:
            self._file_kb_mapping_dao.delete(id=str(mapping.id))
            FileService.instance.delete_file(id=str(mapping.id))
        # delete kb from db
        self._knowledge_base_dao.delete(id=id)
        # delete knolwledge base folder
        KnowledgeStoreFactory.get_or_create(id).drop()

    def get_all_knowledge_bases(
        self,
    ) -> tuple[KnowledgeStoreDescriptor, List[KnowledgeStoreDescriptor]]:
        """Get all knowledge bases.
        Returns:
            List[KnowledgeBase]: List of knowledge bases
        """

        # get local knowledge bases
        results = self._knowledge_base_dao.filter_by(category=KnowledgeBaseCategory.LOCAL.value)
        # get global knowledge base
        mappings = self._file_kb_mapping_dao.filter_by(kb_id=self._global_kb_do.id)
        global_file_descriptor_list = [
            FileDescriptor(
                id=str(mapping.id),
                path=None,
                name=str(mapping.name),
                type=str(mapping.type),
                size=str(mapping.size),
                status=str(mapping.status),
                timestamp=int(mapping.timestamp),
            )
            for mapping in mappings
        ]
        global_kb = GlobalKnowledgeStoreDescriptor(
            id=str(self._global_kb_do.id),
            name=str(self._global_kb_do.name),
            knowledge_type=str(self._global_kb_do.knowledge_type),
            session_id=str(self._global_kb_do.session_id),
            file_descriptor_list=global_file_descriptor_list,
            description=str(self._global_kb_do.description),
            category=str(self._global_kb_do.category),
            timestamp=int(self._global_kb_do.timestamp),
        )
        # get local knowledge bases
        local_kbs = []
        for result in results:
            mappings = self._file_kb_mapping_dao.filter_by(kb_id=result.id)
            file_descriptor_list = [
                FileDescriptor(
                    id=str(mapping.id),
                    path=None,
                    name=str(mapping.name),
                    type=str(mapping.type),
                    size=str(mapping.size),
                    status=str(mapping.status),
                    timestamp=int(mapping.timestamp),
                )
                for mapping in mappings
            ]
            local_kbs.append(
                KnowledgeStoreDescriptor(
                    id=str(result.id),
                    name=str(result.name),
                    knowledge_type=str(result.knowledge_type),
                    session_id=str(result.session_id),
                    file_descriptor_list=file_descriptor_list,
                    description=str(result.description),
                    category=str(result.category),
                    timestamp=int(result.timestamp),
                )
            )
        return global_kb, local_kbs

    def get_knowledge(self, query: str, job: Job) -> Knowledge:
        """Get knowledge by ID."""
        # get global knowledge
        global_chunks = KnowledgeStoreFactory.get_or_create(str(self._global_kb_do.id)).retrieve(
            query
        )
        # get local knowledge
        kbs = self._knowledge_base_dao.filter_by(session_id=job.session_id)
        if len(kbs) == 1:
            kb = kbs[0]
            knowledge_base_id = kb.id
            local_chunks = KnowledgeStoreFactory.get_or_create(str(knowledge_base_id)).retrieve(
                query
            )
        else:
            local_chunks = []
        return Knowledge(global_chunks, local_chunks)

    def load_knowledge(self, knowledge_base_id: str, file_id: str, config: str) -> None:
        """Load new knowledge entry."""
        # get file with file id
        file = self._file_dao.get_by_id(id=file_id)
        if file:
            folder_path = file.path
            file_name = file.name
            file_path = os.path.join(folder_path, os.listdir(folder_path)[0])
            # add file_kb_mapping
            if self._file_kb_mapping_dao.get_by_id(id=file_id) == None:
                self._file_kb_mapping_dao.create(
                    id=file_id,
                    name=file_name,
                    kb_id=knowledge_base_id,
                    status="pending",
                    config=config,
                    size=os.path.getsize(file_path),
                    type="local",
                )
            # update knowledge base timestamp
            mapping = self._file_kb_mapping_dao.get_by_id(id=file_id)
            if mapping:
                timestamp = mapping.timestamp
                self._knowledge_base_dao.update(id=knowledge_base_id, timestamp=timestamp)
            # load config
            config = json.loads(config)
            # load file to knowledge base
            try:
                chunk_ids = KnowledgeStoreFactory.get_or_create(knowledge_base_id).load_document(
                    file_path, config
                )
            except Exception as e:
                self._file_kb_mapping_dao.update(id=file_id, status="fail")
                raise e
            else:
                self._file_kb_mapping_dao.update(id=file_id, status="success", chunk_ids=chunk_ids)
        else:
            raise ValueError(f"Cannot find file with ID {file_id}.")

    def delete_knowledge(self, file_id: str) -> None:
        """Delete knowledge entry."""
        # get chunk_ids and kb_id with file_id
        file_kb_mapping = self._file_kb_mapping_dao.get_by_id(id=file_id)
        if file_kb_mapping:
            chunk_ids = file_kb_mapping.chunk_ids
            knowledge_base_id = file_kb_mapping.kb_id
            # delete related chunks from knowledge base
            KnowledgeStoreFactory.get_or_create(str(knowledge_base_id)).delete_document(
                str(chunk_ids)
            )
            # delete related file_kb_mapping
            self._file_kb_mapping_dao.delete(id=file_id)
            # delete related virtual file
            FileService.instance.delete_file(id=file_id)
            # update knowledge base timestamp
            self._knowledge_base_dao.update(
                id=str(knowledge_base_id), timestamp=func.strftime("%s", "now")
            )
        else:
            raise ValueError(f"Cannot find knowledge with ID {file_id}.")

    def __delete__(self):
        self._global_knowledge_base.clear()<|MERGE_RESOLUTION|>--- conflicted
+++ resolved
@@ -13,16 +13,9 @@
 from app.core.model.file_descriptor import FileDescriptor
 from app.core.model.job import Job
 from app.core.model.knowledge import Knowledge
-<<<<<<< HEAD
-from app.core.model.knowledge_base_descriptor import (
-    GlobalKnowledgeBaseDescriptor,
-    KnowledgeBaseDescriptor,
-=======
-from app.core.model.file_descriptor import FileDescriptor
 from app.core.model.knowledge_store_descriptor import (
+    GlobalKnowledgeStoreDescriptor,
     KnowledgeStoreDescriptor,
-    GlobalKnowledgeStoreDescriptor,
->>>>>>> 0e29bc2f
 )
 from app.core.service.file_service import FileService
 
