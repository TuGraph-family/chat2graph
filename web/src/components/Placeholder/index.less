.placeholder {
  font-size: 14px;
  color: #363740;
  line-height: 22px;
  font-family: PingFangSC-Regular;
<<<<<<< HEAD
=======
  background-color: #f7f8fc;
>>>>>>> 2373c257


  :global {
    .ant-prompts-title {
<<<<<<< HEAD
=======
      font-family: AppleColorEmoji;
>>>>>>> 2373c257
      font-size: 14px;
      color: #6a6b71;
      line-height: 22px;
    }
<<<<<<< HEAD

    .ant-welcome {
      background: #fbfbfb;
      border-radius: 12px;

      h4 {
        font-size: 20px;
        color: #363740;
        font-weight: 500;
        font-family: PingFangSC-Medium;
      }
=======

    .ant-welcome {
      background: #fff;
      border-radius: 12px;

      h4 {
        font-size: 20px;
        color: #363740;
        font-weight: 500;
        font-family: PingFangSC-Medium;
      }
    }
  }

  .ant-welcome {
    background: #fbfbfb;
    border-radius: 12px;

    h4 {
      font-size: 20px;
      color: #363740;
      font-weight: 500;
      font-family: PingFangSC-Medium;
>>>>>>> 2373c257
    }
  }
}<|MERGE_RESOLUTION|>--- conflicted
+++ resolved
@@ -3,35 +3,16 @@
   color: #363740;
   line-height: 22px;
   font-family: PingFangSC-Regular;
-<<<<<<< HEAD
-=======
   background-color: #f7f8fc;
->>>>>>> 2373c257
 
 
   :global {
     .ant-prompts-title {
-<<<<<<< HEAD
-=======
       font-family: AppleColorEmoji;
->>>>>>> 2373c257
       font-size: 14px;
       color: #6a6b71;
       line-height: 22px;
     }
-<<<<<<< HEAD
-
-    .ant-welcome {
-      background: #fbfbfb;
-      border-radius: 12px;
-
-      h4 {
-        font-size: 20px;
-        color: #363740;
-        font-weight: 500;
-        font-family: PingFangSC-Medium;
-      }
-=======
 
     .ant-welcome {
       background: #fff;
@@ -55,7 +36,6 @@
       color: #363740;
       font-weight: 500;
       font-family: PingFangSC-Medium;
->>>>>>> 2373c257
     }
   }
 }