import useIntlConfig from "@/hooks/useIntlConfig";
import { Card, Skeleton, Spin, Steps } from "antd";
import { throttle } from "lodash";
import { useMemo, useEffect, useState } from "react";
import logoSrc from '@/assets/logo.png';
import styles from './index.less';
import { useImmer } from "use-immer";
import { getTimeDifference } from "@/utils/getTimeDifference";
import { MESSAGE_TYPE } from "@/constants";

interface BubbleContentProps {
  status?: string,
  content: string;
  message: API.ChatVO;
}

const BubbleContent: React.FC<BubbleContentProps> = ({ status, content, message }) => {
  const { formatMessage } = useIntlConfig();
  const [thinks, setThinks] = useState<any>([]);
  const [state, setState] = useImmer<{
    thinks: any[],
    startTime: number,
    diffTime: number
  }>({
    thinks: [],
    startTime: new Date().getTime(),
    diffTime: 0
  })

  const { startTime, diffTime } = state;



  const updateCachedData = (cachedData, newData) => {
    const cachedMap = new Map(cachedData.map(item => [item.jobId, item]));

    newData.forEach(newItem => {
      const cachedItem = cachedMap.get(newItem.jobId);
      if (cachedItem) {
        cachedItem.goal = newItem.goal ?? cachedItem.goal;
        cachedItem.payload = newItem.payload ?? cachedItem.payload;
      } else {
        cachedMap.set(newItem.jobId, { ...newItem });
      }
    });
    return Array.from(cachedMap.values());
  }

  const getThink = throttle(() => {
    const newThinks = message?.thinking?.map(item => {
      return {
        jobId: item?.job?.id,
        status: item?.status,
        goal: item?.job?.goal,
        payload: item?.status === MESSAGE_TYPE.FINISHED ? item?.payload : ''
      }
    })
    setThinks(updateCachedData(thinks, newThinks))
    setState(draft => {
      if (status === MESSAGE_TYPE.CREATED || status === MESSAGE_TYPE.RUNNING) {
        draft.diffTime = new Date().getTime() - startTime
      }
    })

  }, 2000);


  useEffect(() => {
    getThink()
  }, [message])

  const renderTime = () => {
    if (!diffTime) {
      return null
    }
    const { minutes, seconds } = getTimeDifference(diffTime)

    return `${minutes ? minutes + formatMessage('home.thinks.minutes') : ''}${seconds + formatMessage('home.thinks.seconds')}`
  }


  const items = useMemo(() => {
    const steps = [
      {
<<<<<<< HEAD
        title: formatMessage('home.cotStep1'),
        description: formatMessage('home.cotStep1Desc'),
        status: 'success' as ThoughtChainItem['status'],
        icon: getStatusIcon('success'),
      },
      {
        title: formatMessage('home.cotStep2'),
        status: (thinkingStatus) as ThoughtChainItem['status'],
        description: <ol>
          {thinks.map((think: any) => (
=======
        title: <div className={styles['title']}>
          <div className={styles['title-content']}>{formatMessage('home.thinks.planning')}</div>
          {
            diffTime ? <div className={styles['title-extra']}>{2 + formatMessage('home.thinks.seconds')}</div> : null
          }

        </div>,
        description: <div>{formatMessage('home.thinks.planningDesc')}</div>,
        icon: <img src={logoSrc} className={styles['step-icon']} />,
      },
      {
        title: <div className={styles['title']}>
          <div className={styles['title-content']}>{formatMessage('home.thinks.analyze')}</div>
          <div className={styles['title-extra']}>{
            renderTime()
          }
          </div>
        </div>,
        description: <div className={styles['step-thinks']}>
          {thinks.map((think: any, idx: number) => (
>>>>>>> 2373c257
            <>
              <div key={`${think?.jobId}_goal`} className={styles['step-thinks-title']}>
                {`${idx + 1}.${think?.goal}`}
              </div>
              {
                think?.payload ? <div key={`${think?.jobId}_payload`} className={styles['step-thinks-message']}>
                  <pre>{think?.payload}</pre>
                </div> : <Skeleton paragraph={{ rows: 1 }} active />
              }
            </>
          ))}
          {
            status !== MESSAGE_TYPE.FINISHED && thinks?.length === 0 && <Skeleton paragraph={{ rows: 2 }} active />
          }
        </div>,
        icon: <img src={logoSrc} className={styles['step-icon']} />,
      }
    ]

    if (status === MESSAGE_TYPE.FINISHED) {
      steps.push({
<<<<<<< HEAD
        title: formatMessage('home.cotStep3'),
        status: 'success' as const,
        icon: getStatusIcon('success'),
        description: '',
=======
        title: <div className={styles['title']}>
          <div className={styles['title-content']}>{formatMessage('home.thinks.answer')}</div>
        </div>,
        icon: <img src={logoSrc} className={styles['step-icon']} />,
        description: <></>,
>>>>>>> 2373c257
      })
    }
    return steps;
  }, [message, thinks, status])

  return <div className={styles['bubble-content']}>
    {
      content !== 'STOP' && status !== MESSAGE_TYPE.FAILED && <Card style={{ border: 'unset' }}>
        <div className={styles['bubble-content-status']}>
          <Spin percent={status === MESSAGE_TYPE.FINISHED ? 100 : 50} />
          <span className={styles['bubble-content-status-text']}>{status === MESSAGE_TYPE.FINISHED ? formatMessage('home.thinks.finished') : formatMessage('home.thinks.thinking')}</span>
        </div>
        <Steps items={items} direction="vertical" />
      </Card>
    }
    {
      content && (status === MESSAGE_TYPE.FINISHED || content === MESSAGE_TYPE.STOP || status === MESSAGE_TYPE.FAILED) && <pre className={styles['bubble-content-message']}>{content === MESSAGE_TYPE.STOP ? formatMessage('home.stop') : content}</pre>
    }

  </div>
}

export default BubbleContent;
<|MERGE_RESOLUTION|>--- conflicted
+++ resolved
@@ -82,18 +82,6 @@
   const items = useMemo(() => {
     const steps = [
       {
-<<<<<<< HEAD
-        title: formatMessage('home.cotStep1'),
-        description: formatMessage('home.cotStep1Desc'),
-        status: 'success' as ThoughtChainItem['status'],
-        icon: getStatusIcon('success'),
-      },
-      {
-        title: formatMessage('home.cotStep2'),
-        status: (thinkingStatus) as ThoughtChainItem['status'],
-        description: <ol>
-          {thinks.map((think: any) => (
-=======
         title: <div className={styles['title']}>
           <div className={styles['title-content']}>{formatMessage('home.thinks.planning')}</div>
           {
@@ -114,7 +102,6 @@
         </div>,
         description: <div className={styles['step-thinks']}>
           {thinks.map((think: any, idx: number) => (
->>>>>>> 2373c257
             <>
               <div key={`${think?.jobId}_goal`} className={styles['step-thinks-title']}>
                 {`${idx + 1}.${think?.goal}`}
@@ -136,18 +123,11 @@
 
     if (status === MESSAGE_TYPE.FINISHED) {
       steps.push({
-<<<<<<< HEAD
-        title: formatMessage('home.cotStep3'),
-        status: 'success' as const,
-        icon: getStatusIcon('success'),
-        description: '',
-=======
         title: <div className={styles['title']}>
           <div className={styles['title-content']}>{formatMessage('home.thinks.answer')}</div>
         </div>,
         icon: <img src={logoSrc} className={styles['step-icon']} />,
         description: <></>,
->>>>>>> 2373c257
       })
     }
     return steps;
