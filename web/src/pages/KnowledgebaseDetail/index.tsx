--- conflicted
+++ resolved
@@ -10,30 +10,14 @@
 import { useEffect } from "react"
 import dayjs from "dayjs"
 import detailIcon from '@/assets/detail.svg';
-<<<<<<< HEAD
-import { CheckCircleOutlined, CloseCircleOutlined, SyncOutlined } from "@ant-design/icons"
-=======
+import { CheckCircleOutlined, CloseCircleOutlined, SyncOutlined, } from "@ant-design/icons"
 import { FileTextOutlined } from "@ant-design/icons"
->>>>>>> 1a043694
 const KnowledgebaseDetail = () => {
-  const [state, setState] = useImmer<{
-    open: boolean
-  }>({
-    open: false
-  })
-  const location = useLocation();
-  const searchParams = new URLSearchParams(location.search);
-  const id = searchParams.get('id');
-
-  const { open } = state
-  const { getKnowledgebaseDetail, loadingGetKnowledgebaseById, knowledgebaseEntity, runDeleteFile, loadingDeleteFile } = useKnowledgebaseEntity();
-  const { formatMessage } = useIntlConfig();
-  const { files, name, } = knowledgebaseEntity.knowledgebaseDetail
-  const onOpenDrawer = () => {
-    setState((draft) => {
-      draft.open = true
+    const [state, setState] = useImmer<{
+        open: boolean
+    }>({
+        open: false
     })
-<<<<<<< HEAD
     const location = useLocation();
     const searchParams = new URLSearchParams(location.search);
     const id = searchParams.get('id') || "";
@@ -48,99 +32,40 @@
         })
     }
 
+
     const onDeleteFile = (fileId: string) => {
-        runDeleteFile({
-            knowledgebases_id: id,
-            file_id: fileId
-        }).then(() => {
-            getKnowledgebaseDetail(id)
-        })
-=======
-  }
+        if (id) {
+            runDeleteFile({
+                knowledgebases_id: id,
+                file_id: fileId
+            }).then(() => {
+                getKnowledgebaseDetail(id)
+            })
+        }
 
-  const onDeleteFile = (fileId: string) => {
-    if (id) {
-      runDeleteFile({
-        knowledgebases_id: id,
-        file_id: fileId
-      }).then(() => {
-        getKnowledgebaseDetail(id)
-      })
     }
 
-  }
->>>>>>> 1a043694
+
+    useEffect(() => {
+        if (id) {
+            getKnowledgebaseDetail(id)
+        }
+    }, [id])
 
 
-  useEffect(() => {
-    if (id) {
-      getKnowledgebaseDetail(id)
-    }
-  }, [id])
-
-<<<<<<< HEAD
     useEffect(() => {
         getKnowledgebaseDetail(id)
     }, [id])
-=======
->>>>>>> 1a043694
 
 
-  const columns = [
-    {
-      title: formatMessage('knowledgebase.detail.label2'),
-      dataIndex: 'name',
-      key: 'name',
-    },
-    {
-      title: formatMessage('knowledgebase.detail.label3'),
-      dataIndex: 'type',
-      key: 'type',
-    },
-    {
-      title: formatMessage('knowledgebase.detail.label4'),
-      dataIndex: 'size',
-      key: 'size',
-    },
-    {
-      title: formatMessage('knowledgebase.detail.label5'),
-      dataIndex: 'status',
-      key: 'status',
-    },
-    {
-      title: formatMessage('knowledgebase.detail.label6'),
-      dataIndex: 'time_stamp',
-      key: 'updateTime',
-      render: (text: string, record: any) => {
-        return <span>{dayjs(record.time_stamp).format('YYYY-MM-DD HH:mm:ss')}</span>
-      }
-    },
-    {
-      title: formatMessage('knowledgebase.detail.label7'),
-      dataIndex: 'action',
-      key: 'action',
-      render: (text: string, record: any) => {
-        return <>
-          {/* <Button type="link" onClick={() => { }} >{formatMessage('actions.edit')}</Button> */}
-          <Popconfirm
-            title={formatMessage('knowledgebase.detail.removeFile')}
-            onConfirm={() => { onDeleteFile(record.id) }}
-          >
-            <Button type="link" disabled={record.isDefault}>{formatMessage('actions.delete')}</Button>
-          </Popconfirm></>
-      }
-    },
-  ]
 
-  return <div className={styles['knowledgebases-detail']}>
-    <Breadcrumb
-      separator=">"
-      items={[
+    const columns = [
         {
-          title: <Link to={historyPushLinkAt("/manager/knowledgebase")}>{formatMessage('knowledgebase.detail.breadcrumb1')}</Link>,
+            title: formatMessage('knowledgebase.detail.label2'),
+            dataIndex: 'name',
+            key: 'name',
         },
         {
-<<<<<<< HEAD
             title: formatMessage('knowledgebase.detail.label3'),
             dataIndex: 'type',
             key: 'type',
@@ -208,12 +133,16 @@
         <Spin spinning={loadingGetKnowledgebaseById}>
             <div className={styles['knowledgebases-detail-container']}>
                 <div className={styles['knowledgebases-detail-header']}>
-                    <img className={styles['knowledgebases-detail-header-img']} src={detailIcon} alt="" />
+                    <div className={styles['knowledgebases-detail-header-icon']}>
+                        <FileTextOutlined />
+                    </div>
+
+                    {/* <img className={styles['knowledgebases-detail-header-img']} src={detailIcon} alt="" /> */}
                     <div className={styles['knowledgebases-detail-header-info']}>
-                        <h2>{name}</h2>
+                        <div className={styles['knowledgebases-detail-header-title']}>{name}</div>
                         {/* TODO: 暂无用户体系 */}
-                        {/* <p>{formatMessage('knowledgebase.detail.label1')}：{ }</p> */}
-                        <p>{formatMessage('knowledgebase.detail.label6')}：{time_stamp ? dayjs(time_stamp * 1000).format('YYYY-MM-DD HH:mm:ss') : '-'}</p>
+                        <p className={styles['knowledgebases-detail-header-desc']}>{formatMessage('knowledgebase.detail.label1')}：{ }</p>
+                        <p className={styles['knowledgebases-detail-header-desc']}>{formatMessage('knowledgebase.detail.label6')}：{ }</p>
                     </div>
                 </div>
                 <div className={styles['knowledgebases-detail-content']}>
@@ -241,53 +170,11 @@
                 id={id}
             />
         </Spin>
-    </div>
-=======
-          title: formatMessage('knowledgebase.detail.breadcrumb2'),
-        }
-      ]}
-    />
-    <div className={styles['knowledgebases-detail-container']}>
-      <div className={styles['knowledgebases-detail-header']}>
-        <div className={styles['knowledgebases-detail-header-icon']}>
-          <FileTextOutlined />
-        </div>
-        
-        {/* <img className={styles['knowledgebases-detail-header-img']} src={detailIcon} alt="" /> */}
-        <div className={styles['knowledgebases-detail-header-info']}>
-          <div className={styles['knowledgebases-detail-header-title']}>{name}</div>
-          {/* TODO: 暂无用户体系 */}
-          <p className={styles['knowledgebases-detail-header-desc']}>{formatMessage('knowledgebase.detail.label1')}：{ }</p>
-          <p className={styles['knowledgebases-detail-header-desc']}>{formatMessage('knowledgebase.detail.label6')}：{ }</p>
-        </div>
-      </div>
-      <div className={styles['knowledgebases-detail-content']}>
-        <h2>{knowledgebaseEntity?.knowledgebaseDetail?.files?.length || 0}</h2>
-        <p>{formatMessage('knowledgebase.docs')}</p>
-      </div>
+
     </div>
 
-    <AsyncTable
-      dataSource={files || []}
-      loading={loadingGetKnowledgebaseById || loadingDeleteFile}
-      columns={columns}
-      extra={[
-        { key: 'search', searchKey: 'name' },
-        { key: 'add', onClick: onOpenDrawer }
-      ]}
-    />
 
-    <KnowledgebasesDrawer open={open} onClose={(isRefresh) => {
-      if (isRefresh && id) {
-        getKnowledgebaseDetail(id)
-      }
-      setState((draft) => { draft.open = false })
-    }} formatMessage={formatMessage}
-      id={id}
-
-    />
-  </div>
->>>>>>> 1a043694
 }
 
+
 export default KnowledgebaseDetail