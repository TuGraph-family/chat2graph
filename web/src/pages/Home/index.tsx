--- conflicted
+++ resolved
@@ -1,11 +1,6 @@
 import styles from './index.less';
-<<<<<<< HEAD
 import { Button, GetProp, Modal, Tooltip, Flex, Spin, message, FloatButton } from 'antd';
 import { DeleteOutlined, EditOutlined, PlusOutlined, LeftCircleOutlined, RightCircleOutlined, MessageOutlined, LayoutFilled } from '@ant-design/icons';
-=======
-import { Button, GetProp, Modal, Tooltip, Flex, Spin, message } from 'antd';
-import { DeleteOutlined, EditOutlined, PlusOutlined, LeftCircleOutlined, RightCircleOutlined, UploadOutlined, MessageOutlined, UserOutlined } from '@ant-design/icons';
->>>>>>> 2824230e
 import {
   Attachments,
   Bubble,
@@ -23,13 +18,10 @@
 import SenderHeader from '@/components/SenderHeader';
 import { useEffect } from 'react';
 import { useSessionEntity } from '@/domains/entities';
-<<<<<<< HEAD
 import useIntlConfig from '@/hooks/useIntlConfig';
 import Language from '@/components/Language';
-=======
 import logoSrc from '@/assets/logo.png';
 
->>>>>>> 2824230e
 const HomePage: React.FC = () => {
 
   const [state, setState] = useImmer<{
@@ -298,24 +290,6 @@
     <div className={styles.wrapper}>
       <div className={`${styles.sider} ${collapse ? styles['sider-collapsed'] : ''}`}>
         <div className={styles.title}>
-<<<<<<< HEAD
-          <span className={styles['title-text']}>TuGraph</span>
-          <Language />
-          <Tooltip
-            title={collapse ? formatMessage('home.collapse') : formatMessage('home.expand')}
-          >
-            <Button
-              type='text'
-              icon={collapse ? <RightCircleOutlined /> : <LeftCircleOutlined />}
-              className={styles['sider-collapsed-icon']}
-              onClick={() => {
-                setState((draft) => {
-                  draft.collapse = !draft.collapse;
-                })
-              }}
-            />
-          </Tooltip>
-=======
           <span className={styles['title-text']}>
             <img src={logoSrc} className={styles['title-logo']}/>
             {
@@ -324,20 +298,22 @@
           </span>
 
           {
-            !collapse && <Tooltip title='收起边栏'>
-              <Button
-                type='text'
-                icon={<LeftCircleOutlined />}
-                className={styles['sider-collapsed-icon']}
-                onClick={() => {
-                  setState((draft) => {
-                    draft.collapse = !draft.collapse;
-                  })
-                }}
-              />
-            </Tooltip>
+            !collapse && <>
+              <Language />
+              <Tooltip title='收起边栏'>
+                <Button
+                  type='text'
+                  icon={<LeftCircleOutlined />}
+                  className={styles['sider-collapsed-icon']}
+                  onClick={() => {
+                    setState((draft) => {
+                      draft.collapse = !draft.collapse;
+                    })
+                  }}
+                />
+              </Tooltip>
+            </>
           }
->>>>>>> 2824230e
         </div>
 
         <Tooltip title={collapse ? formatMessage('home.openNewConversation') : ''}>
@@ -363,11 +339,7 @@
             menu={menuConfig}
           />
         </Spin>
-<<<<<<< HEAD
         <p className={styles.tips}>{formatMessage('home.tips')}</p>
-=======
-        <p className={styles.tips}>仅展示最近 10 条对话</p>
-
         {
           collapse ? <Tooltip
             title='打开边栏'
@@ -384,7 +356,6 @@
             />
           </Tooltip> : null
         }
->>>>>>> 2824230e
       </div>
 
       <div className={styles.chat}>
