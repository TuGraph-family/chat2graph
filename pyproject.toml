--- conflicted
+++ resolved
@@ -11,18 +11,12 @@
 python = ">=3.10,<3.12"
 openai = "^1.86.0"
 aisuite = {extras = ["all"], version = "0.1.11"}
-<<<<<<< HEAD
-=======
 litellm = {extras = ["proxy"], version = "1.72.6"} # pip install "aiohttp==3.12.13" # litellm has conflict with dbgpt which requires aiohttp = "3.8.4"
->>>>>>> 2ad97682
 docstring-parser = "^0.16"  # used by aisuite
 pydantic = "^2.11.7"
 typing-inspect = ">=0.9.0"
 pytest-asyncio = "^1.0.0"
-<<<<<<< HEAD
-=======
 chromadb = "^1.0.12"
->>>>>>> 2ad97682
 neo4j = "^5.28.1"
 sqlalchemy-utils = "^0.41.2"
 matplotlib = "^3.10.3"
